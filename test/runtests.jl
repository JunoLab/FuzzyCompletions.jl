using FuzzyCompletions, REPL, Test

@testset "FuzzyCompletions.jl" begin

# simple tests
comps(s, m = Main) = completion_text.(completions(s, lastindex(s), m)[1])
function comp(s, m = Main)
    cs = comps(s, m)
    @test length(cs) ≥ 1
    return cs[1]
end

@testset "KeywordCompletion" begin
    @test comp("begin") == "begin"
    @test comp("beg") == "begin"
    @test comp("being") == "begin"
    @test "begin" ∉ comps("abegin") # strict first character match
end

@testset "PathCompletion" begin
    let cwd = pwd()
        cd(dirname(pathof(FuzzyCompletions)))
        @test comps("\"")[1] == "FuzzyCompletions.jl\""
        @test comps("\"f")[1] == "FuzzyCompletions.jl\""
        cd(cwd)
    end
end

@testset "ModuleCompletion" begin
    @test comp("sin") == "sin"
    @test "sin" in comps("sn")
    @test "sin" in comps("sinn")
end

@testset "ModuleCompletion (in a context module)" begin
    @test comp("fuzzy", FuzzyCompletions) == "fuzzyscore"
    @test comp("fuzzyscore", FuzzyCompletions) == "fuzzyscore"
    @test "fuzzyscore" in comps("fuzysore", FuzzyCompletions)
    @test "fuzzyscore" in comps("FuzzyScore", FuzzyCompletions)
end

@testset "PackageCompletion" begin
    @test comp("using REPL") == "REPL"
    @test comp("using REP") == "REPL"
    # @test comp("using repl") == "REPL"
    @test comp("using RPLE") == "REPL"
end

@testset "PropertyCompletion" begin
    let m = Core.eval(@__MODULE__, :(
        module $(gensym(:FuzzyCompletionsTest))
            r = r"regex"
        end
        ))

        @test "pattern" in comps("r.pattern", m)
        @test "pattern" in comps("r.patternn", m)
        @test "pattern" in comps("r.ptn", m)
            @test "pattern" in comps("r.", m)
    end
end

VERSION < v"1.11.0-DEV" && @testset "FieldCompletion" begin
    @test "offset" in comps("split(\"\", ' ')[1].")
    @test "offset" in comps("split(\"\", ' ')[1].offset")
    @test "offset" in comps("split(\"\", ' ')[1].offsett")
    @test "offset" in comps("split(\"\", ' ')[1].ofst")
    @test "offset" in comps("split(\"\", ' ')[1].")
end

@testset "BalashCompletion" begin
    @test "\\alpha" in comps("\\al")
    @test "\\alpha" in comps("\"\\alp") # in string scope
end

# NOTE:
# `FuzzyCompletions.MethodCompletion` is generated in a exactly same way as `REPLCompletion.MethodCompletion`
# so, don't test against them

@testset "DictCompletion" begin
    let m = Core.eval(@__MODULE__, :(
        module $(gensym(:FuzzyCompletionsTest))
            d = Dict(:a => 1, :abc => 2)
        end
        ))

        @test ":a" == comp("d[:a", m)
        @test ":abc" == comp("d[:abc", m)
        @test ":abc" == comp("d[:ab", m)
        @test ":abc" == comp("d[:ac", m)
        @test ":a" == comp("d[:ad", m) # not empty
    end
end

@testset "Case Sensitivity" begin
    @test comp("nothing") == "nothing"
    @test comp("Nothing") == "Nothing"
    @test comp("Mis") == "Missing"
end

<<<<<<< HEAD
VERSION > v"1.9" && @testset "Keyword Argument Completion" begin
    @test comp("sin(sin") == "sin"
    @test comp("sum(x; dim") == "dims="
    @test comp("sum(x, dim") == "dims="
end

@testset "inferrability" begin
=======
VERSION >= v"1.7" && @testset "inferrability" begin
>>>>>>> a8df7aef
    @inferred FuzzyCompletions.completions("foo", lastindex("foo"), @__MODULE__)
end

@static Sys.isunix() && @testset "https://github.com/JunoLab/FuzzyCompletions.jl/issues/7" begin
    (comp(string(@__DIR__, " ")); @test true)
end

end<|MERGE_RESOLUTION|>--- conflicted
+++ resolved
@@ -98,17 +98,13 @@
     @test comp("Mis") == "Missing"
 end
 
-<<<<<<< HEAD
 VERSION > v"1.9" && @testset "Keyword Argument Completion" begin
     @test comp("sin(sin") == "sin"
     @test comp("sum(x; dim") == "dims="
     @test comp("sum(x, dim") == "dims="
 end
 
-@testset "inferrability" begin
-=======
 VERSION >= v"1.7" && @testset "inferrability" begin
->>>>>>> a8df7aef
     @inferred FuzzyCompletions.completions("foo", lastindex("foo"), @__MODULE__)
 end
 
